--- conflicted
+++ resolved
@@ -143,12 +143,10 @@
             // FIXME: Move to off-chain solution
             PermaData::<T>::insert((block_number, extrinsic_index), data);
 
-<<<<<<< HEAD
             let current_data_size = <BlockDataSize<T>>::get().unwrap_or_default();
             <BlockDataSize<T>>::put(current_data_size + data_size as u64);
-=======
+
             ChunkRootIndex::<T>::insert((block_number, extrinsic_index), chunk_root);
->>>>>>> de6ab430
 
             Self::deposit_event(Event::Stored(sender, chunk_root));
 
@@ -231,17 +229,15 @@
     pub(super) type PermaData<T: Config> =
         StorageMap<_, Blake2_128Concat, (T::BlockNumber, ExtrinsicIndex), Vec<u8>>;
 
-<<<<<<< HEAD
     #[pallet::storage]
     #[pallet::getter(fn block_data_size)]
     pub(super) type BlockDataSize<T: Config> = StorageValue<_, u64>;
-=======
+
     /// (block_number, extrinsic_index) => Option<chunk_root>
     #[pallet::storage]
     #[pallet::getter(fn chunk_root_index)]
     pub(super) type ChunkRootIndex<T: Config> =
         StorageMap<_, Twox64Concat, (T::BlockNumber, ExtrinsicIndex), T::Hash>;
->>>>>>> de6ab430
 
     #[pallet::genesis_config]
     pub struct GenesisConfig<T: Config> {
