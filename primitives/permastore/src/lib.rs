--- conflicted
+++ resolved
@@ -28,9 +28,11 @@
 /// Hasher type for permastore.
 pub type Hasher = sp_core::Blake2Hasher;
 
-<<<<<<< HEAD
-///
+/// Trie layout used for permastore.
 pub type TrieLayout = sp_trie::Layout<Hasher>;
+
+/// Error type of chunk proof verification.
+pub type VerifyError = sp_trie::VerifyError<sp_core::H256, sp_trie::Error>;
 
 /// Persistent transaction data storage.
 pub trait PermaStorage: Send + Sync + Clone {
@@ -55,11 +57,4 @@
     fn retrieve(&self, key: &[u8]) -> Option<Vec<u8>> {
         self.get(sp_offchain::STORAGE_PREFIX, key)
     }
-}
-=======
-/// Trie layout used for permastore.
-pub type TrieLayout = sp_trie::Layout<Hasher>;
-
-/// Error type of chunk proof verification.
-pub type VerifyError = sp_trie::VerifyError<sp_core::H256, sp_trie::Error>;
->>>>>>> c4fb5a41
+}