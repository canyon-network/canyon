[package]
name = "canyon-primitives"
version = "0.1.0"
authors = ["Canyon Labs <https://github.com/canyon-network>"]
edition = "2018"

[package.metadata.docs.rs]
targets = ["x86_64-unknown-linux-gnu"]

[dependencies]
codec = { package = "parity-scale-codec", version = "2.3", default-features = false, features = ["derive"] }
scale-info = { version = "1.0", default-features = false, features = ["derive"] }

sp-application-crypto = { git = "https://github.com/canyon-network/substrate", default-features = false , branch = "initial-network" }
sp-core = { git = "https://github.com/canyon-network/substrate", default-features = false , branch = "initial-network" }
sp-inherents = { git = "https://github.com/canyon-network/substrate", default-features = false , branch = "initial-network" }
sp-runtime = { git = "https://github.com/canyon-network/substrate", default-features = false , branch = "initial-network" }

frame-system = { git = "https://github.com/canyon-network/substrate", default-features = false , branch = "initial-network" }

[features]
default = ["std"]
std = [
	"codec/std",
<<<<<<< HEAD
    "scale-info/std",
=======
	"scale-info/std",
>>>>>>> 294aab0a
	"sp-application-crypto/std",
	"sp-core/std",
	"sp-inherents/std",
	"sp-runtime/std",
	"frame-system/std",
]<|MERGE_RESOLUTION|>--- conflicted
+++ resolved
@@ -22,11 +22,7 @@
 default = ["std"]
 std = [
 	"codec/std",
-<<<<<<< HEAD
-    "scale-info/std",
-=======
 	"scale-info/std",
->>>>>>> 294aab0a
 	"sp-application-crypto/std",
 	"sp-core/std",
 	"sp-inherents/std",
